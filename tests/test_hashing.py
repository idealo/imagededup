--- conflicted
+++ resolved
@@ -4,33 +4,17 @@
 
 import numpy as np
 import pytest
-<<<<<<< HEAD
-=======
 
 from imagededup.methods.hashing import Hashing, PHash, DHash, AHash, WHash
 
-""" Run from project root with: python -m pytest -vs tests/test_hashing.py"""
->>>>>>> 33761c3c
-
-from imagededup.methods.hashing import Hashing, PHash, DHash, AHash, WHash
-
 p = Path(__file__)
 
-<<<<<<< HEAD
 PATH_IMAGE_DIR = p.parent / 'data/mixed_images'
 PATH_IMAGE_DIR_STRING = os.path.join(os.getcwd(), 'tests/data/mixed_images')
 PATH_SINGLE_IMAGE = p.parent / 'data/mixed_images/ukbench00120.jpg'
 PATH_SINGLE_IMAGE_STRING = p.parent / 'data/mixed_images/ukbench00120.jpg'
 PATH_SINGLE_IMAGE_CORRUPT = p.parent / 'data/mixed_images/ukbench09268_corrupt.jpg'
 PATH_SINGLE_IMAGE_RESIZED = p.parent / 'data/mixed_images/ukbench00120_resize.jpg'
-=======
-PATH_IMAGE_DIR = p.parent / "data/mixed_images"
-PATH_IMAGE_DIR_STRING = "data/mixed_images"
-PATH_SINGLE_IMAGE = p.parent / "data/mixed_images/ukbench00120.jpg"
-PATH_SINGLE_IMAGE_STRING = p.parent / "data/mixed_images/ukbench00120.jpg"
-PATH_SINGLE_IMAGE_CORRUPT = p.parent / "data/mixed_images/ukbench09268_corrupt.jpg"
-PATH_SINGLE_IMAGE_RESIZED = p.parent / "data/mixed_images/ukbench00120_resize.jpg"
->>>>>>> 33761c3c
 
 
 # Test parent class (static methods/class attributes initialization)
@@ -58,11 +42,8 @@
     hash_mat = np.array(
         [1, 0, 0, 1, 0, 0, 0, 1, 1, 0, 0, 1, 0, 0, 0, 1, 1, 1, 1, 1, 1, 0, 1, 0]
     )
-<<<<<<< HEAD
     assert hasher._array_to_hash(hash_mat) == '9191fa'
-=======
-    assert hasher._array_to_hash(hash_mat) == "9191fa"
->>>>>>> 33761c3c
+
 
 
 def test__check_hamming_distance_bounds_input_not_int(hasher):
@@ -86,7 +67,7 @@
 def mocker_preprocess_image(mocker):
     ret_val = np.zeros((2, 2))
     preprocess_image_mocker = mocker.patch(
-        "imagededup.methods.hashing.preprocess_image", return_value=ret_val
+        'imagededup.methods.hashing.preprocess_image', return_value=ret_val
     )
     return preprocess_image_mocker
 
@@ -95,7 +76,7 @@
 def mocker_hash_func(mocker):
     ret_val = np.zeros((2, 2))
     hash_func_mocker = mocker.patch(
-        "imagededup.methods.hashing.Hashing._hash_func", return_value=ret_val
+        'imagededup.methods.hashing.Hashing._hash_func', return_value=ret_val
     )
     return hash_func_mocker
 
@@ -104,7 +85,7 @@
 def mocker_load_image(mocker):
     ret_val = np.zeros((2, 2))
     load_image_mocker = mocker.patch(
-        "imagededup.methods.hashing.load_image", return_value=ret_val, autospec=True
+        'imagededup.methods.hashing.load_image', return_value=ret_val, autospec=True
     )
     return load_image_mocker
 
@@ -144,12 +125,12 @@
 
 
 def test_encode_image_returns_none_image_pp_not_array(hasher, mocker):
-    mocker.patch("imagededup.methods.hashing.load_image", return_value=None)
+    mocker.patch('imagededup.methods.hashing.load_image', return_value=None)
     assert hasher.encode_image(PATH_SINGLE_IMAGE) is None
 
 
 def test_encode_image_returns_none_image_pp_not_array_array_input(hasher, mocker):
-    mocker.patch("imagededup.methods.hashing.preprocess_image", return_value=None)
+    mocker.patch('imagededup.methods.hashing.preprocess_image', return_value=None)
     assert hasher.encode_image(image_array=np.zeros((2, 2))) is None
 
 
@@ -170,13 +151,8 @@
 @pytest.fixture
 def mocker_encode_image(mocker):
     mocker.patch(
-<<<<<<< HEAD
         'imagededup.methods.hashing.Hashing.encode_image',
-        return_value='123456789ABCDEFA',
-=======
-        "imagededup.methods.hashing.Hashing.encode_image",
-        return_value="123456789ABCDEFA",
->>>>>>> 33761c3c
+        return_value='123456789ABCDEFA'
     )
 
 
@@ -195,7 +171,7 @@
 
 
 def test_encode_images_return_vals(hasher, mocker_encode_image):
-    encoded_val = "123456789ABCDEFA"
+    encoded_val = '123456789ABCDEFA'
     hashes = hasher.encode_images(PATH_IMAGE_DIR)
     assert isinstance(hashes, dict)
     assert list(hashes.values())[0] == encoded_val
@@ -206,9 +182,9 @@
     inp_array = np.array((3, 3))
     ret_arr = np.array((2, 2))
     hash_algo_mocker = mocker.patch(
-        "imagededup.methods.hashing.Hashing._hash_algo", return_value=ret_arr
-    )
-    array_mocker = mocker.patch("imagededup.methods.hashing.Hashing._array_to_hash")
+        'imagededup.methods.hashing.Hashing._hash_algo', return_value=ret_arr
+    )
+    array_mocker = mocker.patch('imagededup.methods.hashing.Hashing._array_to_hash')
     hasher._hash_func(inp_array)
     np.testing.assert_array_equal(inp_array, hash_algo_mocker.call_args[0][0])
     array_mocker.assert_called_with(ret_arr)
@@ -218,12 +194,12 @@
 
 
 def test__find_duplicates_dict_outfile_none(hasher, mocker):
-    encoding_map = {"1.jpg": "123456"}
+    encoding_map = {'1.jpg': '123456'}
     threshold = 10
     scores = True
     outfile = None
-    hasheval_mocker = mocker.patch("imagededup.methods.hashing.HashEval")
-    save_json_mocker = mocker.patch("imagededup.methods.hashing.save_json")
+    hasheval_mocker = mocker.patch('imagededup.methods.hashing.HashEval')
+    save_json_mocker = mocker.patch('imagededup.methods.hashing.save_json')
     hasher._find_duplicates_dict(
         encoding_map=encoding_map,
         max_distance_threshold=threshold,
@@ -233,31 +209,24 @@
     hasheval_mocker.assert_called_with(
         test=encoding_map,
         queries=encoding_map,
-<<<<<<< HEAD
         distance_function=Hashing.hamming_distance,
         threshold=threshold,
         search_method='bktree')
-=======
-        hammer=Hashing.hamming_distance,
-        cutoff=threshold,
-        search_method="bktree",
-    )
->>>>>>> 33761c3c
     hasheval_mocker.return_value.retrieve_results.assert_called_once_with(scores=scores)
     save_json_mocker.assert_not_called()
 
 
 def test__find_duplicates_dict_outfile_true(hasher, mocker):
-    encoding_map = {"1.jpg": "123456"}
+    encoding_map = {'1.jpg': '123456'}
     threshold = 10
     scores = True
     outfile = True
-    hasheval_mocker = mocker.patch("imagededup.methods.hashing.HashEval")
+    hasheval_mocker = mocker.patch('imagededup.methods.hashing.HashEval')
     hasheval_mocker.return_value.retrieve_results.return_value = {
-        "filename.jpg": [("dup1.jpg", 3)],
-        "filename2.jpg": [("dup2.jpg", 10)],
+        'filename.jpg': [('dup1.jpg', 3)],
+        'filename2.jpg': [('dup2.jpg', 10)],
     }
-    save_json_mocker = mocker.patch("imagededup.methods.hashing.save_json")
+    save_json_mocker = mocker.patch('imagededup.methods.hashing.save_json')
     hasher._find_duplicates_dict(
         encoding_map=encoding_map,
         max_distance_threshold=threshold,
@@ -267,16 +236,9 @@
     hasheval_mocker.assert_called_with(
         test=encoding_map,
         queries=encoding_map,
-<<<<<<< HEAD
         distance_function=Hashing.hamming_distance,
         threshold=threshold,
         search_method='bktree')
-=======
-        hammer=Hashing.hamming_distance,
-        cutoff=threshold,
-        search_method="bktree",
-    )
->>>>>>> 33761c3c
     hasheval_mocker.return_value.retrieve_results.assert_called_once_with(scores=scores)
     save_json_mocker.assert_called_once_with(
         hasheval_mocker.return_value.retrieve_results.return_value, outfile
@@ -287,24 +249,19 @@
 
 
 def test__find_duplicates_dir(hasher, mocker):
-    encoding_map = {"1.jpg": "123456"}
+    encoding_map = {'1.jpg': '123456'}
     threshold = 10
     scores = True
     outfile = True
     ret_val_find_dup_dict = {
-<<<<<<< HEAD
         'filename.jpg': [('dup1.jpg', 3)],
-        'filename2.jpg': [('dup2.jpg', 10)],
-=======
-        "filename.jpg": [("dup1.jpg", 3)],
-        "filename2.jpg": [("dup2.jpg", 10)],
->>>>>>> 33761c3c
+        'filename2.jpg': [('dup2.jpg', 10)]
     }
     encode_images_mocker = mocker.patch(
-        "imagededup.methods.hashing.Hashing.encode_images", return_value=encoding_map
+        'imagededup.methods.hashing.Hashing.encode_images', return_value=encoding_map
     )
     find_dup_dict_mocker = mocker.patch(
-        "imagededup.methods.hashing.Hashing._find_duplicates_dict",
+        'imagededup.methods.hashing.Hashing._find_duplicates_dict',
         return_value=ret_val_find_dup_dict,
     )
     hasher._find_duplicates_dir(
@@ -328,11 +285,7 @@
 @pytest.fixture
 def mocker_hamming_distance(mocker):
     return mocker.patch(
-<<<<<<< HEAD
         'imagededup.methods.hashing.Hashing._check_hamming_distance_bounds'
-=======
-        "imagededup.methods.hashing.Hashing._check_hamming_distance_bounds"
->>>>>>> 33761c3c
     )
 
 
@@ -341,11 +294,7 @@
     scores = True
     outfile = True
     find_dup_dir_mocker = mocker.patch(
-<<<<<<< HEAD
         'imagededup.methods.hashing.Hashing._find_duplicates_dir'
-=======
-        "imagededup.methods.hashing.Hashing._find_duplicates_dir"
->>>>>>> 33761c3c
     )
     hasher.find_duplicates(
         image_dir=PATH_IMAGE_DIR,
@@ -363,16 +312,12 @@
 
 
 def test_find_duplicates_dict(hasher, mocker, mocker_hamming_distance):
-    encoding_map = {"1.jpg": "123456"}
+    encoding_map = {'1.jpg': '123456'}
     threshold = 10
     scores = True
     outfile = True
     find_dup_dict_mocker = mocker.patch(
-<<<<<<< HEAD
         'imagededup.methods.hashing.Hashing._find_duplicates_dict'
-=======
-        "imagededup.methods.hashing.Hashing._find_duplicates_dict"
->>>>>>> 33761c3c
     )
     hasher.find_duplicates(
         encoding_map=encoding_map,
@@ -401,7 +346,6 @@
     threshold = 10
     outfile = False
     ret_val_find_dup_dict = {
-<<<<<<< HEAD
         'filename.jpg': [('dup1.jpg', 3)],
         'filename2.jpg': [('dup2.jpg', 10)],
     }
@@ -416,22 +360,6 @@
     hasher.find_duplicates_to_remove(
         image_dir=PATH_IMAGE_DIR, max_distance_threshold=threshold, outfile=outfile
     )
-=======
-        "filename.jpg": [("dup1.jpg", 3)],
-        "filename2.jpg": [("dup2.jpg", 10)],
-    }
-    find_duplicates_mocker = mocker.patch(
-        "imagededup.methods.hashing.Hashing.find_duplicates",
-        return_value=ret_val_find_dup_dict,
-    )
-    get_files_to_remove_mocker = mocker.patch(
-        "imagededup.methods.hashing.get_files_to_remove"
-    )
-    save_json_mocker = mocker.patch("imagededup.methods.hashing.save_json")
-    hasher.find_duplicates_to_remove(
-        image_dir=PATH_IMAGE_DIR, max_distance_threshold=threshold, outfile=outfile
-    )
->>>>>>> 33761c3c
     find_duplicates_mocker.assert_called_once_with(
         image_dir=PATH_IMAGE_DIR,
         encoding_map=None,
@@ -446,7 +374,6 @@
     threshold = 10
     outfile = True
     ret_val_find_dup_dict = {
-<<<<<<< HEAD
         'filename.jpg': [('dup1.jpg', 3)],
         'filename2.jpg': [('dup2.jpg', 10)],
     }
@@ -463,24 +390,6 @@
     hasher.find_duplicates_to_remove(
         image_dir=PATH_IMAGE_DIR, max_distance_threshold=threshold, outfile=outfile
     )
-=======
-        "filename.jpg": [("dup1.jpg", 3)],
-        "filename2.jpg": [("dup2.jpg", 10)],
-    }
-    ret_val_get_files_to_remove = ["1.jpg", "2.jpg"]
-    find_duplicates_mocker = mocker.patch(
-        "imagededup.methods.hashing.Hashing.find_duplicates",
-        return_value=ret_val_find_dup_dict,
-    )
-    get_files_to_remove_mocker = mocker.patch(
-        "imagededup.methods.hashing.get_files_to_remove",
-        return_value=ret_val_get_files_to_remove,
-    )
-    save_json_mocker = mocker.patch("imagededup.methods.hashing.save_json")
-    hasher.find_duplicates_to_remove(
-        image_dir=PATH_IMAGE_DIR, max_distance_threshold=threshold, outfile=outfile
-    )
->>>>>>> 33761c3c
     find_duplicates_mocker.assert_called_once_with(
         image_dir=PATH_IMAGE_DIR,
         encoding_map=None,
@@ -492,11 +401,10 @@
 
 
 def test_find_duplicates_to_remove_encoding_map(hasher, mocker):
-    encoding_map = {"1.jpg": "123456"}
+    encoding_map = {'1.jpg': '123456'}
     threshold = 10
     outfile = False
     ret_val_find_dup_dict = {
-<<<<<<< HEAD
         'filename.jpg': [('dup1.jpg', 3)],
         'filename2.jpg': [('dup2.jpg', 10)],
     }
@@ -508,19 +416,6 @@
         'imagededup.methods.hashing.get_files_to_remove'
     )
     save_json_mocker = mocker.patch('imagededup.methods.hashing.save_json')
-=======
-        "filename.jpg": [("dup1.jpg", 3)],
-        "filename2.jpg": [("dup2.jpg", 10)],
-    }
-    find_duplicates_mocker = mocker.patch(
-        "imagededup.methods.hashing.Hashing.find_duplicates",
-        return_value=ret_val_find_dup_dict,
-    )
-    get_files_to_remove_mocker = mocker.patch(
-        "imagededup.methods.hashing.get_files_to_remove"
-    )
-    save_json_mocker = mocker.patch("imagededup.methods.hashing.save_json")
->>>>>>> 33761c3c
     hasher.find_duplicates_to_remove(
         encoding_map=encoding_map, max_distance_threshold=threshold, outfile=outfile
     )
@@ -549,7 +444,7 @@
 ]
 
 
-@pytest.mark.parametrize("hash_function", common_test_parameters)
+@pytest.mark.parametrize('hash_function', common_test_parameters)
 class TestCommon:
     def test_len_hash(self, hash_function):
         hash_im = hash_function(PATH_SINGLE_IMAGE)
@@ -574,7 +469,7 @@
     def test_hash_distinct_images(self, hash_function):
         # Put in distinct images and check that hamming distance between hashes is large
         hash_im_1 = hash_function(PATH_SINGLE_IMAGE)
-        hash_im_2 = hash_function(p.parent / "data/mixed_images/ukbench09268.jpg")
+        hash_im_2 = hash_function(p.parent / 'data/mixed_images/ukbench09268.jpg')
         hamdist = Hashing.hamming_distance(hash_im_1, hash_im_2)
         assert hamdist > 20
 
@@ -601,10 +496,10 @@
 @pytest.mark.parametrize(
     'hash_object, expected_hash',
     [
-        (phasher, "9fee256239984d71"),
-        (dhasher, "2b69707551f1b87a"),
-        (ahasher, "81b8bc3c3c3c1e0a"),
-        (whasher, "89b8bc3c3c3c5e0e"),
+        (phasher, '9fee256239984d71'),
+        (dhasher, '2b69707551f1b87a'),
+        (ahasher, '81b8bc3c3c3c1e0a'),
+        (whasher, '89b8bc3c3c3c5e0e'),
     ],
 )
 def test_encode_image_hash(hash_object, expected_hash):
@@ -630,8 +525,8 @@
     )
     assert isinstance(duplicate_dict, dict)
     assert isinstance(list(duplicate_dict.values())[0], list)
-    assert len(duplicate_dict["ukbench09268.jpg"]) == 0
-    assert duplicate_dict["ukbench00120.jpg"] == ["ukbench00120_resize.jpg"]
+    assert len(duplicate_dict['ukbench09268.jpg']) == 0
+    assert duplicate_dict['ukbench00120.jpg'] == ['ukbench00120_resize.jpg']
 
 
 def test_find_duplicates_correctness_score():
@@ -643,13 +538,13 @@
     duplicates = list(duplicate_dict.values())
     assert isinstance(duplicates[0], list)
     assert isinstance(duplicates[0][0], tuple)
-    assert duplicate_dict["ukbench09268.jpg"] == []
-    assert duplicate_dict["ukbench00120.jpg"] == [("ukbench00120_resize.jpg", 0)]
+    assert duplicate_dict['ukbench09268.jpg'] == []
+    assert duplicate_dict['ukbench00120.jpg'] == [('ukbench00120_resize.jpg', 0)]
 
 
 def test_find_duplicates_outfile():
     dhasher = DHash()
-    outfile_name = "score_output.json"
+    outfile_name = 'score_output.json'
     if os.path.exists(outfile_name):
         os.remove(outfile_name)
     _ = dhasher.find_duplicates(
@@ -666,11 +561,11 @@
 
 def test_find_duplicates_encoding_map_input():
     encoding = {
-        "ukbench00120_resize.jpg": "9fee256239984d71",
-        "ukbench00120_rotation.jpg": "850d513c4fdcbb72",
-        "ukbench00120.jpg": "9fee256239984d71",
-        "ukbench00120_hflip.jpg": "cabb7237e8cd3824",
-        "ukbench09268.jpg": "c73c36c2da2f29c9",
+        'ukbench00120_resize.jpg': '9fee256239984d71',
+        'ukbench00120_rotation.jpg': '850d513c4fdcbb72',
+        'ukbench00120.jpg': '9fee256239984d71',
+        'ukbench00120_hflip.jpg': 'cabb7237e8cd3824',
+        'ukbench09268.jpg': 'c73c36c2da2f29c9',
     }
     phasher = PHash()
     duplicate_dict = phasher.find_duplicates(
@@ -678,8 +573,8 @@
     )
     assert isinstance(duplicate_dict, dict)
     assert isinstance(list(duplicate_dict.values())[0], list)
-    assert len(duplicate_dict["ukbench09268.jpg"]) == 0
-    assert duplicate_dict["ukbench00120.jpg"] == ["ukbench00120_resize.jpg"]
+    assert len(duplicate_dict['ukbench09268.jpg']) == 0
+    assert duplicate_dict['ukbench00120.jpg'] == ['ukbench00120_resize.jpg']
 
 
 def test_find_duplicates_to_remove_dir():
@@ -688,28 +583,28 @@
         image_dir=PATH_IMAGE_DIR, max_distance_threshold=10
     )
     assert isinstance(removal_list, list)
-    assert removal_list == ["ukbench00120.jpg"]
+    assert removal_list == ['ukbench00120.jpg']
 
 
 def test_find_duplicates_to_remove_encoding():
     encoding = {
-        "ukbench00120_resize.jpg": "9fee256239984d71",
-        "ukbench00120_rotation.jpg": "850d513c4fdcbb72",
-        "ukbench00120.jpg": "9fee256239984d71",
-        "ukbench00120_hflip.jpg": "cabb7237e8cd3824",
-        "ukbench09268.jpg": "c73c36c2da2f29c9",
+        'ukbench00120_resize.jpg': '9fee256239984d71',
+        'ukbench00120_rotation.jpg': '850d513c4fdcbb72',
+        'ukbench00120.jpg': '9fee256239984d71',
+        'ukbench00120_hflip.jpg': 'cabb7237e8cd3824',
+        'ukbench09268.jpg': 'c73c36c2da2f29c9',
     }
     phasher = PHash()
     removal_list = phasher.find_duplicates_to_remove(
         encoding_map=encoding, max_distance_threshold=10
     )
     assert isinstance(removal_list, list)
-    assert removal_list == ["ukbench00120.jpg"]
+    assert removal_list == ['ukbench00120.jpg']
 
 
 def test_find_duplicates_to_remove_outfile():
     dhasher = DHash()
-    outfile_name = "removal_list.json"
+    outfile_name = 'removal_list.json'
     if os.path.exists(outfile_name):
         os.remove(outfile_name)
     _ = dhasher.find_duplicates(
