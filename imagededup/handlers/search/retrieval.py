from imagededup.handlers.search.bktree import BKTree
from imagededup.handlers.search.brute_force import BruteForce
from imagededup.utils.logger import return_logger
from types import FunctionType
from numpy.linalg import norm
from typing import Tuple, Dict, List, Union
import os
import numpy as np


class HashEval:
    def __init__(
        self,
        test: Dict,
        queries: Dict,
        distance_function: FunctionType,
        threshold: int = 5,
        search_method: str = "bktree",
    ) -> None:
        """
        Initializes a HashEval object which offers an interface to control hashing and search methods for desired
        dataset. Computes a map of duplicate images in the document space given certain input control parameters.
        """
        self.test = test  # database
        self.queries = queries
        self.distance_invoker = distance_function
        self.threshold = threshold
        self.logger = return_logger(__name__, os.getcwd())
        self.query_results_map = None
        self.query_results_list = None

        if search_method == "bktree":
            self._fetch_nearest_neighbors_bktree()  # bktree is the default search method
        else:
            self._fetch_nearest_neighbors_brute_force()

    def _get_query_results(
        self, search_method_object: Union[BruteForce, BKTree]
    ) -> None:
        """
        Gets result for the query using specified search object. Populates the global query_results_map and
        query_results_list attributes.
        :param search_method_object: BruteForce or BKTree object to get results for the query.
        """
        result_map = {}

        for each in self.queries:
            res = search_method_object.search(
                query=self.queries[each], tol=self.threshold
            )  # list of tuples
            res = [i for i in res if i[0] != each]  # to avoid self retrieval
            result_map[each] = res

        self.query_results_map = {
            k: [i for i in sorted(v, key=lambda tup: tup[1], reverse=False)]
            for k, v in result_map.items()
        }  # {'filename.jpg': [('dup1.jpg', 3)], 'filename2.jpg': [('dup2.jpg', 10)]}

    def _fetch_nearest_neighbors_brute_force(self) -> None:
        """
        Wrapper function to retrieve results for all queries in dataset using brute-force search.
        """
        self.logger.info("Start: Retrieving duplicates using Brute force algorithm")
        bruteforce = BruteForce(self.test, self.distance_invoker)
        self._get_query_results(bruteforce)
        self.logger.info("End: Retrieving duplicates using Brute force algorithm")

    def _fetch_nearest_neighbors_bktree(self) -> None:
        """
        Wrapper function to retrieve results for all queries in dataset using a BKTree search.
        """
        self.logger.info("Start: Retrieving duplicates using BKTree algorithm")
        built_tree = BKTree(self.test, self.distance_invoker)  # construct bktree
        self._get_query_results(built_tree)
        self.logger.info("End: Retrieving duplicates using BKTree algorithm")

    def retrieve_results(self, scores: bool = False) -> Dict:
        if scores:
            return self.query_results_map
        else:
            return {k: [i[0] for i in v] for k, v in self.query_results_map.items()}
<<<<<<< HEAD


# class CosEval:
#     """
#     Calculates cosine similarity given matrices of query and retrieval features and returns valid retrieval files
#     that exceed a similarity threshold for each query.
#
#     Needs to be initialized with a query matrix and a retrieval matrix.
#     """
#
#     def __init__(self, query_vector: np.ndarray, ret_vector: np.ndarray) -> None:
#         """
#         Initializes local query and retrieval vectors and performs row-wise normalization of both the vectors.
#         :param query_vector: A numpy array of shape (number_of_query_images, number_of_features)
#         :param ret_vector: A numpy array of shape (number_of_retrieval_images, number_of_features)
#         """
#
#         self.query_vector = query_vector
#         self.ret_vector = ret_vector
#         self.logger = return_logger(__name__, os.getcwd())
#         self._normalize_vector_matrices()
#         self.sim_mat = None
#
#     def _normalize_vector_matrices(self) -> None:
#         """
#         Perform row-wise normalization of both self.query_vector and self.ret_vector.
#         """
#
#         self.logger.info("Start: Vector normalization for computing cosine similarity")
#         self.normed_query_vector = self.get_normalized_matrix(self.query_vector)
#         self.normed_ret_vector = self.get_normalized_matrix(self.ret_vector)
#         self.logger.info(
#             "Completed: Vector normalization for computing cosine similarity"
#         )
#
#     @staticmethod
#     def get_normalized_matrix(x: np.ndarray) -> np.ndarray:
#         """
#         Perform row-wise normalization of a given matrix.
#         :param x: numpy ndarray that needs to be row normalized.
#         :return: normalized ndarray.
#         """
#
#         x_norm_per_row = norm(x, axis=1)
#         x_norm_per_row = x_norm_per_row[:, np.newaxis]  # adding another axis
#         x_norm_per_row_tiled = np.tile(x_norm_per_row, (1, x.shape[1]))
#         x_normalized = x / x_norm_per_row_tiled
#         return x_normalized
#
#     def _get_similarity(self) -> None:
#         """
#         Obtains a similarity matrix between self.query_vector and self.ret_vector.
#         Populates the self.sim_mat variable.
#         """
#
#         self.logger.info("Start: Cosine similarity matrix computation")
#         self.sim_mat = np.dot(self.normed_query_vector, self.normed_ret_vector.T)
#         self.logger.info("End: Cosine similarity matrix computation")
#
#     @staticmethod
#     def _get_matches_above_threshold(
#         row: np.ndarray, thresh: float
#     ) -> Tuple[np.ndarray, np.ndarray]:
#         """
#         Given a single vector, return all indices and values of its elements that exceed or are equal to a value
#         (threshold).
#         :param row: numpy ndarray for which values need to be obtained.
#         :param thresh: Value above which elements are considered valid to be returned.
#         :return: valid_inds: numpy array, indices in the row where element exceed to is equal to the threshold value.
#         :return: valid_vals: numpy array, values of elements that exceed or are equal to the threshold value.
#         """
#
#         valid_inds = np.where(row >= thresh)[0]
#         valid_vals = row[valid_inds]
#         return valid_inds, valid_vals
#
#     def get_retrievals_at_thresh(
#         self, file_mapping_query: Dict, file_mapping_ret: Dict, thresh=0.8
#     ) -> Dict[str, Dict[str, float]]:
#         """
#         Get valid retrievals for all queries given a similarity threshold.
#         :param file_mapping_query: Dictionary mapping row number of query vector to filename.
#         :param file_mapping_ret: Dictionary mapping row number of retrieval vector to filename.
#         :param thresh: Cosine similarity above which retrieved duplicates are valid.
#         :return: dict_ret: Dictionary of query and corresponding valid retrievals along with similarity scores.
#         {'image1.jpg': {'image1_duplicate1.jpg':<similarity-score>,
#         'image1_duplicate2.jpg':<similarity-score>, ..}, 'image2.jpg':{'image1_duplicate1.jpg':<similarity-score>,..}}
#         """
#
#         self.logger.info(
#             f"Start: Getting duplicates with similarity above threshold = {thresh}"
#         )
#         dict_ret = {}
#         self._get_similarity()
#         for i in range(self.sim_mat.shape[0]):
#             valid_inds, valid_vals = self._get_matches_above_threshold(
#                 self.sim_mat[i, :], thresh
#             )
#             retrieved_files = [file_mapping_ret[j] for j in valid_inds]
#             query_name = file_mapping_query[i]
#             if query_name in retrieved_files:
#                 retrieved_files.remove(query_name)
#             dict_ret[query_name] = dict(zip(retrieved_files, valid_vals))
#         self.logger.info(
#             f"End: Getting duplicates with similarity above threshold = {thresh}"
#         )
#         return dict_ret
=======
>>>>>>> df18e493
<|MERGE_RESOLUTION|>--- conflicted
+++ resolved
@@ -78,114 +78,4 @@
         if scores:
             return self.query_results_map
         else:
-            return {k: [i[0] for i in v] for k, v in self.query_results_map.items()}
-<<<<<<< HEAD
-
-
-# class CosEval:
-#     """
-#     Calculates cosine similarity given matrices of query and retrieval features and returns valid retrieval files
-#     that exceed a similarity threshold for each query.
-#
-#     Needs to be initialized with a query matrix and a retrieval matrix.
-#     """
-#
-#     def __init__(self, query_vector: np.ndarray, ret_vector: np.ndarray) -> None:
-#         """
-#         Initializes local query and retrieval vectors and performs row-wise normalization of both the vectors.
-#         :param query_vector: A numpy array of shape (number_of_query_images, number_of_features)
-#         :param ret_vector: A numpy array of shape (number_of_retrieval_images, number_of_features)
-#         """
-#
-#         self.query_vector = query_vector
-#         self.ret_vector = ret_vector
-#         self.logger = return_logger(__name__, os.getcwd())
-#         self._normalize_vector_matrices()
-#         self.sim_mat = None
-#
-#     def _normalize_vector_matrices(self) -> None:
-#         """
-#         Perform row-wise normalization of both self.query_vector and self.ret_vector.
-#         """
-#
-#         self.logger.info("Start: Vector normalization for computing cosine similarity")
-#         self.normed_query_vector = self.get_normalized_matrix(self.query_vector)
-#         self.normed_ret_vector = self.get_normalized_matrix(self.ret_vector)
-#         self.logger.info(
-#             "Completed: Vector normalization for computing cosine similarity"
-#         )
-#
-#     @staticmethod
-#     def get_normalized_matrix(x: np.ndarray) -> np.ndarray:
-#         """
-#         Perform row-wise normalization of a given matrix.
-#         :param x: numpy ndarray that needs to be row normalized.
-#         :return: normalized ndarray.
-#         """
-#
-#         x_norm_per_row = norm(x, axis=1)
-#         x_norm_per_row = x_norm_per_row[:, np.newaxis]  # adding another axis
-#         x_norm_per_row_tiled = np.tile(x_norm_per_row, (1, x.shape[1]))
-#         x_normalized = x / x_norm_per_row_tiled
-#         return x_normalized
-#
-#     def _get_similarity(self) -> None:
-#         """
-#         Obtains a similarity matrix between self.query_vector and self.ret_vector.
-#         Populates the self.sim_mat variable.
-#         """
-#
-#         self.logger.info("Start: Cosine similarity matrix computation")
-#         self.sim_mat = np.dot(self.normed_query_vector, self.normed_ret_vector.T)
-#         self.logger.info("End: Cosine similarity matrix computation")
-#
-#     @staticmethod
-#     def _get_matches_above_threshold(
-#         row: np.ndarray, thresh: float
-#     ) -> Tuple[np.ndarray, np.ndarray]:
-#         """
-#         Given a single vector, return all indices and values of its elements that exceed or are equal to a value
-#         (threshold).
-#         :param row: numpy ndarray for which values need to be obtained.
-#         :param thresh: Value above which elements are considered valid to be returned.
-#         :return: valid_inds: numpy array, indices in the row where element exceed to is equal to the threshold value.
-#         :return: valid_vals: numpy array, values of elements that exceed or are equal to the threshold value.
-#         """
-#
-#         valid_inds = np.where(row >= thresh)[0]
-#         valid_vals = row[valid_inds]
-#         return valid_inds, valid_vals
-#
-#     def get_retrievals_at_thresh(
-#         self, file_mapping_query: Dict, file_mapping_ret: Dict, thresh=0.8
-#     ) -> Dict[str, Dict[str, float]]:
-#         """
-#         Get valid retrievals for all queries given a similarity threshold.
-#         :param file_mapping_query: Dictionary mapping row number of query vector to filename.
-#         :param file_mapping_ret: Dictionary mapping row number of retrieval vector to filename.
-#         :param thresh: Cosine similarity above which retrieved duplicates are valid.
-#         :return: dict_ret: Dictionary of query and corresponding valid retrievals along with similarity scores.
-#         {'image1.jpg': {'image1_duplicate1.jpg':<similarity-score>,
-#         'image1_duplicate2.jpg':<similarity-score>, ..}, 'image2.jpg':{'image1_duplicate1.jpg':<similarity-score>,..}}
-#         """
-#
-#         self.logger.info(
-#             f"Start: Getting duplicates with similarity above threshold = {thresh}"
-#         )
-#         dict_ret = {}
-#         self._get_similarity()
-#         for i in range(self.sim_mat.shape[0]):
-#             valid_inds, valid_vals = self._get_matches_above_threshold(
-#                 self.sim_mat[i, :], thresh
-#             )
-#             retrieved_files = [file_mapping_ret[j] for j in valid_inds]
-#             query_name = file_mapping_query[i]
-#             if query_name in retrieved_files:
-#                 retrieved_files.remove(query_name)
-#             dict_ret[query_name] = dict(zip(retrieved_files, valid_vals))
-#         self.logger.info(
-#             f"End: Getting duplicates with similarity above threshold = {thresh}"
-#         )
-#         return dict_ret
-=======
->>>>>>> df18e493
+            return {k: [i[0] for i in v] for k, v in self.query_results_map.items()}